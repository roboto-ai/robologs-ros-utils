[tool.poetry]
name = "robologs-ros-utils"
<<<<<<< HEAD
version = "0.1.1a45"
=======
version = "0.1.1a61"
>>>>>>> 5b0f4c3f
description = "robologs-ros-utils is an open source library of containerized data transformations for the robotics and drone communities"
authors = ["roboto.ai <info@roboto.ai>"]
license = "Apache-2.0"
readme = "README.md"

[tool.poetry.dependencies]
python = "^3.8.2"
numpy = "^1.23.1"
opencv-python = "^4.5.0.0"
tqdm = "^4.64.1"
bagpy = "^0.5"
rosbags = "^0.9.13"
click = "^8.1.3"
pydantic = "^1.10.2"
pytest = "^7.2.0"
Flask = "^2"
coverage = "^6.5.0"
pytest-datafiles = "^2.0.1"
nose = "^1.3.7"
types-tqdm = "^4.64.7.9"
black = {extras = ["d"], version = "^22.12.0"}
isort = "^5.11.2"

[tool.poetry.scripts]
robologs-ros-utils = "robologs_ros_utils.cli:main"

[tool.poetry.group.dev.dependencies]
coverage = {extras = ["toml"], version = "^6.5.0"}
mypy = "^0.991"

[build-system]
requires = ["poetry-core"]
build-backend = "poetry.core.masonry.api"

[tool.coverage.run]
omit = [".*", "*/site-packages/*"]

[tool.mypy]
disallow_incomplete_defs = true
disallow_untyped_defs = true
explicit_package_bases = true
files = ["robologs-ros-utils/**/*.py"]
namespace_packages = true
show_error_codes = true
ignore_missing_imports = true

[tool.black]
line-length = 120
target-version = ['py38']
include = '\.pyi?$'
exclude = '''
(
  /(
      \.eggs         # exclude a few common directories in the
    | \.git          # root of the project
    | \.hg
    | \.mypy_cache
    | \.tox
    | \.venv
    | tests
    | docs
  )/
  | foo.py           # also separately exclude a file named foo.py in
                     # the root of the project
)
'''<|MERGE_RESOLUTION|>--- conflicted
+++ resolved
@@ -1,10 +1,6 @@
 [tool.poetry]
 name = "robologs-ros-utils"
-<<<<<<< HEAD
-version = "0.1.1a45"
-=======
 version = "0.1.1a61"
->>>>>>> 5b0f4c3f
 description = "robologs-ros-utils is an open source library of containerized data transformations for the robotics and drone communities"
 authors = ["roboto.ai <info@roboto.ai>"]
 license = "Apache-2.0"
